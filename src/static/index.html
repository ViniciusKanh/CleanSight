--- conflicted
+++ resolved
@@ -463,14 +463,6 @@
         .describe-table {
             width: 100%;
             border-collapse: collapse;
-<<<<<<< HEAD
-            margin-top: 15px;
-        }
-
-        .describe-table th, .describe-table td {
-            border: 1px solid #e2e8f0;
-            padding: 8px;
-=======
             margin-top: 20px;
         }
 
@@ -479,20 +471,15 @@
             border: 1px solid #e2e8f0;
             padding: 8px;
             font-size: 0.9rem;
->>>>>>> 72164628
             text-align: center;
         }
 
         .describe-table th {
-<<<<<<< HEAD
-            background: #f1f5f9;
-=======
             background: #eff6ff;
         }
 
         .describe-table tbody tr:nth-child(even) {
             background: #f8fafc;
->>>>>>> 72164628
         }
 
         .button-group {
@@ -1225,26 +1212,6 @@
                 const result = await response.json();
 
                 if (result.success) {
-<<<<<<< HEAD
-                    const describe = result.describe_table || {};
-                    let tableHtml = '';
-                    const cols = Object.keys(describe);
-                    if (cols.length > 0) {
-                        const stats = Object.keys(describe[cols[0]]);
-                        tableHtml += '<table class="describe-table">';
-                        tableHtml += '<thead><tr><th>Estatística</th>' + cols.map(c => `<th>${c}</th>`).join('') + '</tr></thead>';
-                        tableHtml += '<tbody>';
-                        stats.forEach(stat => {
-                            tableHtml += '<tr><td>' + stat + '</td>' + cols.map(c => `<td>${describe[c][stat]}</td>`).join('') + '</tr>';
-                        });
-                        tableHtml += '</tbody></table>';
-                    }
-
-                    const profilingButton = result.profiling_report ? '<button class="btn" onclick="openProfiling()">🔍 Ver Perfilamento Completo</button>' : '';
-
-                    window.profilingReportHTML = result.profiling_report || null;
-
-=======
                     let tableHtml = '';
                     if (result.describe_table) {
                         tableHtml = createDescribeTable(result.describe_table);
@@ -1258,7 +1225,6 @@
                             </details>
                         `;
                     }
->>>>>>> 72164628
                     showModal('📊 Análise Estatística Completa', `
                         <div class="plot-container">
                             <h3>Matriz de Correlação</h3>
@@ -1284,11 +1250,7 @@
                             <p><strong>Score de Qualidade:</strong> ${result.statistics_summary.data_quality_score.toFixed(1)}%</p>
                         </div>
                         ${tableHtml}
-<<<<<<< HEAD
-                        <div style="text-align:center; margin-top:20px;">${profilingButton}</div>
-=======
                         ${profilingHtml}
->>>>>>> 72164628
                     `);
                 } else {
                     showError('analysisResults', result.error || 'Erro ao gerar estatísticas');
@@ -1423,16 +1385,6 @@
             modal.style.display = 'block';
         }
 
-<<<<<<< HEAD
-        function openProfiling() {
-            if (window.profilingReportHTML) {
-                const w = window.open('about:blank');
-                w.document.write(window.profilingReportHTML);
-                w.document.close();
-            } else {
-                alert('Relatório de profiling não disponível.');
-            }
-=======
         function createDescribeTable(data) {
             const columns = Object.keys(data || {});
             if (columns.length === 0) return '';
@@ -1451,7 +1403,6 @@
             });
             html += '</tbody></table>';
             return html;
->>>>>>> 72164628
         }
 
         // Funções de utilidade
